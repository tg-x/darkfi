/// Base field arithmetic gadget
pub mod arithmetic;

<<<<<<< HEAD

/// Even-bits lookup table
//pub mod even_bits;

// less than comparison gadget;
pub mod less_than;

/// Comparison gadget
//pub mod cmp;

/// Field-native range check gadget;
pub mod native_range_check;
=======
/// Small range check, 0..8 bits
pub mod small_range_check;

/// Field-native range check gadget with a lookup table
pub mod native_range_check;

/// Field-native less than comparison gadget with a lookup table
pub mod less_than;
>>>>>>> 22be735e

/// is_zero comparison gadget
pub mod is_zero;<|MERGE_RESOLUTION|>--- conflicted
+++ resolved
@@ -1,20 +1,7 @@
 /// Base field arithmetic gadget
 pub mod arithmetic;
 
-<<<<<<< HEAD
 
-/// Even-bits lookup table
-//pub mod even_bits;
-
-// less than comparison gadget;
-pub mod less_than;
-
-/// Comparison gadget
-//pub mod cmp;
-
-/// Field-native range check gadget;
-pub mod native_range_check;
-=======
 /// Small range check, 0..8 bits
 pub mod small_range_check;
 
@@ -23,7 +10,6 @@
 
 /// Field-native less than comparison gadget with a lookup table
 pub mod less_than;
->>>>>>> 22be735e
 
 /// is_zero comparison gadget
 pub mod is_zero;