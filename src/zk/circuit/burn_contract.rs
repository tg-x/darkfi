--- conflicted
+++ resolved
@@ -566,11 +566,7 @@
 
         let coin2 = {
             let coords = PublicKey::from_secret(secret).0.to_affine().coordinates().unwrap();
-<<<<<<< HEAD
-            let msg =
-                [*coords.x(), *coords.y(), pallas::Base::from(value), token_id, serial, coin_blind];
-            poseidon::Hash::<_, P128Pow5T3, ConstantLength<6>, 3, 2>::init().hash(msg)
-=======
+
             let msg = [
                 *coords.x(),
                 *coords.y(),
@@ -582,7 +578,6 @@
                 coin_blind,
             ];
             poseidon::Hash::<_, P128Pow5T3, ConstantLength<8>, 3, 2>::init().hash(msg)
->>>>>>> 22be735e
         };
 
         let mut tree = BridgeTree::<MerkleNode, 32>::new(100);
