--- conflicted
+++ resolved
@@ -58,75 +58,26 @@
 
 #[derive(Debug, Clone)]
 pub struct DrkTokenList {
-<<<<<<< HEAD
-    pub tokens: HashMap<NetworkName, HashMap<String, jubjub::Fr>>,
-=======
     pub tokens: HashMap<String, DrkTokenId>,
->>>>>>> 7fc6bb91
 }
 
 impl DrkTokenList {
-    pub fn new(sol_list: &TokenList, eth_list: &TokenList, btc_list: &TokenList) -> Result<Self> {
+    pub fn new(sol_list: TokenList) -> Result<Self> {
         let sol_symbols = sol_list.get_symbols()?;
-        let eth_symbols = eth_list.get_symbols()?;
-        let btc_symbols = btc_list.get_symbols()?;
-
-<<<<<<< HEAD
-        let sol_tokens: HashMap<String, jubjub::Fr> = sol_symbols
-=======
+
         let mut tokens: HashMap<String, DrkTokenId> = sol_symbols
->>>>>>> 7fc6bb91
             .iter()
-            .filter_map(|symbol| {
-                Self::generate_hash_pair(sol_list, &NetworkName::Solana, symbol).ok()
-            })
+            .filter_map(|symbol| Self::generate_hash_pair(sol_list, symbol).ok())
         .collect();
 
-        let eth_tokens: HashMap<String, jubjub::Fr> = eth_symbols
-            .iter()
-            .filter_map(|symbol| {
-                Self::generate_hash_pair(eth_list, &NetworkName::Ethereum, symbol).ok()
-            })
-        .collect();
-
-        let btc_tokens: HashMap<String, jubjub::Fr> = btc_symbols
-            .iter()
-            .filter_map(|symbol| {
-                Self::generate_hash_pair(btc_list, &NetworkName::Bitcoin, symbol).ok()
-            })
-        .collect();
-
-        let tokens: HashMap<NetworkName, HashMap<String, jubjub::Fr>> =
-            HashMap::from([
-                (NetworkName::Solana, sol_tokens),
-                (NetworkName::Ethereum, eth_tokens),
-                (NetworkName::Bitcoin, btc_tokens)
-            ]);
+         tokens.insert(
+            "BTC".to_string(),
+            generate_id("1A1zP1eP5QGefi2DMPTfTL5SLmv7DivfNa", &NetworkName::Bitcoin)?,
+         );
 
         Ok(Self { tokens })
     }
 
-<<<<<<< HEAD
-    fn generate_hash_pair(
-        token_list: &TokenList,
-        network_name: &NetworkName,
-        symbol: &str,
-    ) -> Result<(String, jubjub::Fr)> {
-        if let Some(token_id) = &token_list.search_id(symbol)? {
-            return Ok((symbol.to_string(), generate_id(token_id, network_name)?));
-        };
-
-        Err(Error::NotSupportedToken)
-    }
-
-    pub fn symbol_from_id(&self, id: &jubjub::Fr) -> Result<Option<(NetworkName, String)>> {
-        for (network, tokens) in self.tokens.iter() {
-            for (key, val) in tokens.iter() {
-                if val == id {
-                    return Ok(Some((network.clone(), key.clone())));
-                }
-            }
-=======
     fn generate_hash_pair(sol_list: &TokenList, symbol: &str) -> Result<(String, DrkTokenId)> {
         if let Some(token_id) = &sol_list.search_id(symbol)? {
             Ok((
@@ -143,11 +94,13 @@
         /*
         if id.to_string() == "0x01300f9bce0f9ba7168dc001a67bcbda3a5bf4bdb4c56ae900fe4698cee9a7bd" {
             return Ok(Some("BTC".to_string()));
->>>>>>> 7fc6bb91
         }
         */
 
-        Ok(None)
+        Ok(self
+            .tokens
+            .iter()
+            .find_map(|(key, &val)| if val == id { Some(key.clone()) } else { None }))
     }
 }
 
